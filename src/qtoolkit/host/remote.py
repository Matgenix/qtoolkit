--- conflicted
+++ resolved
@@ -1,16 +1,13 @@
-<<<<<<< HEAD
 from __future__ import annotations
 
-from qtoolkit.host.base import BaseHost
-=======
+import io
 from dataclasses import dataclass, field
-
-# from fabric import Connection, Config
-from typing import Union
 
 import fabric
 
 from qtoolkit.host.base import BaseHost, HostConfig
+
+# from fabric import Connection, Config
 
 
 @dataclass
@@ -21,7 +18,7 @@
     port: int = None
     # Here we could just provide a config_filename
     config: fabric.Config = field(default_factory=fabric.Config)
-    gateway: Union[fabric.Connection, str] = None
+    gateway: fabric.Connection | str = None
     forward_agent: bool = None
     connect_timeout: int = None
     connect_kwargs: dict = None
@@ -125,29 +122,34 @@
 :param dict disabled_algorithms:
     an optional dict passed directly to `.Transport` and its keyword
     argument of the same name."""
->>>>>>> 1be1c283
 
 
 class RemoteHost(BaseHost):
-    def __init__(self, config: RemoteConfig = None, connection=None):
+    """
+    Execute commands on a remote host.
+    For some commands assumes the remote can run unix
+    """
+
+    def __init__(self, config: RemoteConfig):
         self.config = config
-        if connection is not None:
-            if config is not None:
-                raise RuntimeError("Cannot provide both a connection and a config.")
-            self.connection = connection
-        else:
-            self.connection = fabric.Connection(
-                host=self.config.host,
-                user=self.config.user,
-            )
+        self._connection = fabric.Connection(
+            host=self.config.host,
+            user=self.config.user,
+        )
 
-    def execute(self, command):
+    @property
+    def connection(self):
+        return self._connection
+
+    def execute(self, command: str | list[str], workdir: str | None = None):
         """Execute the given command on the host
 
         Parameters
         ----------
         command: str or list of str
             Command to execute, as a str or list of str.
+        workdir: str or None
+            path where the command will be executed.
 
         Returns
         -------
@@ -160,5 +162,29 @@
         """
         # TODO: check here if we use the context manager. What happens if we provide the
         #  connection from outside (not through a config) and we want to keep it alive ?
-        with self.connection.cd():
-            self.connection.run()+
+        # TODO: check if this works:
+        if not workdir:
+            workdir = "."
+        with self.connection.cd(workdir):
+            out = self.connection.run(command, hide=True, warn=True)
+
+        return out.stout, out.stderr, out.exited
+
+    def mkdir(self, directory, recursive: bool = True, exist_ok: bool = True):
+        """Create directory on the host."""
+        command = "mkdir "
+        if recursive:
+            command += "-p "
+        command += directory
+        try:
+            stdout, stderr, returncode = self.execute(command)
+            return returncode == 0
+        except Exception:
+            return False
+
+    def write_text_file(self, filepath, content):
+        """Write content to a file on the host."""
+        f = io.StringIO(content)
+
+        self.connection.put(f, filepath)